import sys
from pathlib import Path

sys.path.append(str(Path().absolute().parents[1]))

import pyspark.sql.functions as F
import pyspark.sql.types as T
from pyspark.sql import DataFrame, SparkSession

from src import settings
from src.enums import Medallion
from src.models.column import DeltaColumn, ForeignKey
from src.models.table import DeltaTable

NUMERIC_ONLY_REGEX: str = r"^\d+$"


product = DeltaTable(
    table_name="product",
    schema_name=Medallion.SILVER,
    catalog_name=settings.CATALOG,
    columns=[
        DeltaColumn(
            name="product_id",
            data_type=T.IntegerType(),
            is_primary_key=True,
            is_nullable=False,
            comment="Unique identifier for a product",
        ),
        DeltaColumn(
            name="product_name",
            data_type=T.StringType(),
            is_nullable=False,
            comment="Name of the product",
        ),
        DeltaColumn(
            name="aisle_id",
            data_type=T.IntegerType(),
            is_nullable=False,
            comment="Identifier of the aisle containing the product",
            foreign_key=ForeignKey(table_name="aisles", column_name="aisle_id"),
        ),
        DeltaColumn(
            name="department_id",
            data_type=T.IntegerType(),
            is_nullable=False,
            comment="Identifier of the department for the product",
            foreign_key=ForeignKey(table_name="departments", column_name="department_id"),
        ),
    ],
)


<<<<<<< HEAD
def main(spark: SparkSession) -> None:
    """Execute the pipeline."""
    source_table_name = f"{settings.CATALOG}.{Medallion.BRONZE}.products"
    raw_products_df = spark.table(source_table_name)

    is_numeric_aisle_id = ~F.col("aisle_id").rlike(NUMERIC_ONLY_REGEX)
    is_numeric_department_id = ~F.col("department_id").rlike(NUMERIC_ONLY_REGEX)

    products_cleaned_df = (
        raw_products_df.select(
=======
def clean_products(df: DataFrame) -> DataFrame:
    """Alias, cast, and filter out non-numeric IDs."""
    is_numeric_aisle_id = F.col("aisle_id").rlike(NUMERIC_ONLY_REGEX)
    is_numeric_department_id = F.col("department_id").rlike(NUMERIC_ONLY_REGEX)
    return (
        df
        .filter(is_numeric_aisle_id)
        .filter(is_numeric_department_id)
        .select(
>>>>>>> 7b57ed34
            "product_name",
            F.col("product_id").cast(T.IntegerType()).alias("product_id"),
            F.col("aisle_id").cast(T.IntegerType()).alias("aisle_id"),
            F.col("department_id").cast(T.IntegerType()).alias("department_id"),
        )
    )


def main(spark: SparkSession) -> None:
    """Execute the pipeline."""
    source_table_name = f"{settings.CATALOG}.{Medallion.BRONZE}.products"
    raw_products_df = spark.table(source_table_name)

    products_cleaned_df = clean_products(raw_products_df)
    product.overwrite(products_cleaned_df)


if __name__ == "__main__":
    from src.runtime import spark

    main(spark)<|MERGE_RESOLUTION|>--- conflicted
+++ resolved
@@ -51,7 +51,6 @@
 )
 
 
-<<<<<<< HEAD
 def main(spark: SparkSession) -> None:
     """Execute the pipeline."""
     source_table_name = f"{settings.CATALOG}.{Medallion.BRONZE}.products"
@@ -62,17 +61,6 @@
 
     products_cleaned_df = (
         raw_products_df.select(
-=======
-def clean_products(df: DataFrame) -> DataFrame:
-    """Alias, cast, and filter out non-numeric IDs."""
-    is_numeric_aisle_id = F.col("aisle_id").rlike(NUMERIC_ONLY_REGEX)
-    is_numeric_department_id = F.col("department_id").rlike(NUMERIC_ONLY_REGEX)
-    return (
-        df
-        .filter(is_numeric_aisle_id)
-        .filter(is_numeric_department_id)
-        .select(
->>>>>>> 7b57ed34
             "product_name",
             F.col("product_id").cast(T.IntegerType()).alias("product_id"),
             F.col("aisle_id").cast(T.IntegerType()).alias("aisle_id"),
